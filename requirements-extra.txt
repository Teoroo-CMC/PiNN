--- conflicted
+++ resolved
@@ -1,8 +1,3 @@
 h5py
 pymatgen==2023.5.10
-<<<<<<< HEAD
-nglview==3.1.2  
-=======
-phonopy==2.30.0
-nglview==3.1.2
->>>>>>> 8920945e
+nglview==3.1.2  